#
# Copyright 2013 Quantopian, Inc.
#
# Licensed under the Apache License, Version 2.0 (the "License");
# you may not use this file except in compliance with the License.
# You may obtain a copy of the License at
#
#     http://www.apache.org/licenses/LICENSE-2.0
#
# Unless required by applicable law or agreed to in writing, software
# distributed under the License is distributed on an "AS IS" BASIS,
# WITHOUT WARRANTIES OR CONDITIONS OF ANY KIND, either express or implied.
# See the License for the specific language governing permissions and
# limitations under the License.

"""
Tests for the zipline.finance package
"""
<<<<<<< HEAD
import os
import pytz

=======
from datetime import datetime, timedelta
import itertools
import operator
>>>>>>> 71f4e28e
from unittest import TestCase


from nose.tools import timed
import numpy as np
import pandas as pd
import pytz
from six.moves import range
<<<<<<< HEAD
from testfixtures import TempDirectory

import zipline.utils.factory as factory

from zipline.finance.blotter import Blotter
from zipline.finance.trading import TradingEnvironment
=======

from zipline.finance.blotter import Blotter
>>>>>>> 71f4e28e
from zipline.finance.execution import MarketOrder, LimitOrder
from zipline.finance.trading import TradingEnvironment
from zipline.finance.performance import PerformanceTracker
from zipline.finance.trading import SimulationParameters
from zipline.gens.composites import date_sorted_sources
import zipline.protocol
from zipline.protocol import Event, DATASOURCE_TYPE
from zipline.testing import(
    setup_logger,
    teardown_logger,
<<<<<<< HEAD
    write_bcolz_minute_data)
from zipline.data.us_equity_pricing import BcolzDailyBarReader
from zipline.data.minute_bars import BcolzMinuteBarReader

from zipline.data.data_portal import DataPortal
from zipline.finance.slippage import FixedSlippage
from zipline.protocol import BarData

from .utils.daily_bar_writer import DailyBarWriterFromDataFrames
=======
    assert_single_position
)
import zipline.utils.factory as factory
import zipline.utils.simfactory as simfactory
>>>>>>> 71f4e28e

DEFAULT_TIMEOUT = 15  # seconds
EXTENDED_TIMEOUT = 90

_multiprocess_can_split_ = False


class FinanceTestCase(TestCase):

    @classmethod
    def setUpClass(cls):
        cls.env = TradingEnvironment()
        cls.env.write_data(equities_identifiers=[1, 2, 133])

    @classmethod
    def tearDownClass(cls):
        del cls.env

    def setUp(self):
        self.zipline_test_config = {
            'sid': 133,
        }

        setup_logger(self)

    def tearDown(self):
        teardown_logger(self)

    # TODO: write tests for short sales
    # TODO: write a test to do massive buying or shorting.

    @timed(DEFAULT_TIMEOUT)
    def test_partially_filled_orders(self):

        # create a scenario where order size and trade size are equal
        # so that orders must be spread out over several trades.
        params = {
            'trade_count': 360,
            'trade_interval': timedelta(minutes=1),
            'order_count': 2,
            'order_amount': 100,
            'order_interval': timedelta(minutes=1),
            # because we placed two orders for 100 shares each, and the volume
            # of each trade is 100, and by default you can take up 2.5% of the
            # bar's volume, the simulator should spread the order into 100
            # trades of 2 shares per order.
            'expected_txn_count': 100,
            'expected_txn_volume': 2 * 100,
            'default_slippage': True
        }

        self.transaction_sim(**params)

        # same scenario, but with short sales
        params2 = {
            'trade_count': 360,
            'trade_interval': timedelta(minutes=1),
            'order_count': 2,
            'order_amount': -100,
            'order_interval': timedelta(minutes=1),
            'expected_txn_count': 100,
            'expected_txn_volume': 2 * -100,
            'default_slippage': True
        }

        self.transaction_sim(**params2)

    @timed(DEFAULT_TIMEOUT)
    def test_collapsing_orders(self):
        # create a scenario where order.amount <<< trade.volume
        # to test that several orders can be covered properly by one trade,
        # but are represented by multiple transactions.
        params1 = {
            'trade_count': 6,
            'trade_interval': timedelta(hours=1),
            'order_count': 24,
            'order_amount': 1,
            'order_interval': timedelta(minutes=1),
            # because we placed an orders totaling less than 25% of one trade
            # the simulator should produce just one transaction.
            'expected_txn_count': 24,
            'expected_txn_volume': 24
        }
        self.transaction_sim(**params1)

        # second verse, same as the first. except short!
        params2 = {
            'trade_count': 6,
            'trade_interval': timedelta(hours=1),
            'order_count': 24,
            'order_amount': -1,
            'order_interval': timedelta(minutes=1),
            'expected_txn_count': 24,
            'expected_txn_volume': -24
        }
        self.transaction_sim(**params2)

        # Runs the collapsed trades over daily trade intervals.
        # Ensuring that our delay works for daily intervals as well.
        params3 = {
            'trade_count': 6,
            'trade_interval': timedelta(days=1),
            'order_count': 24,
            'order_amount': 1,
            'order_interval': timedelta(minutes=1),
            'expected_txn_count': 24,
            'expected_txn_volume': 24
        }
        self.transaction_sim(**params3)

    @timed(DEFAULT_TIMEOUT)
    def test_alternating_long_short(self):
        # create a scenario where we alternate buys and sells
        params1 = {
            'trade_count': int(6.5 * 60 * 4),
            'trade_interval': timedelta(minutes=1),
            'order_count': 4,
            'order_amount': 10,
            'order_interval': timedelta(hours=24),
            'alternate': True,
            'complete_fill': True,
            'expected_txn_count': 4,
            'expected_txn_volume': 0  # equal buys and sells
        }
        self.transaction_sim(**params1)

    def transaction_sim(self, **params):
        """ This is a utility method that asserts expected
        results for conversion of orders to transactions given a
        trade history"""
        tempdir = TempDirectory()
        try:
            trade_count = params['trade_count']
            trade_interval = params['trade_interval']
            order_count = params['order_count']
            order_amount = params['order_amount']
            order_interval = params['order_interval']
            expected_txn_count = params['expected_txn_count']
            expected_txn_volume = params['expected_txn_volume']

            # optional parameters
            # ---------------------
            # if present, alternate between long and short sales
            alternate = params.get('alternate')

            # if present, expect transaction amounts to match orders exactly.
            complete_fill = params.get('complete_fill')

            env = TradingEnvironment()

            sid = 1

            if trade_interval < timedelta(days=1):
                sim_params = factory.create_simulation_parameters(
                    data_frequency="minute"
                )

                minutes = env.market_minute_window(
                    sim_params.first_open,
                    int((trade_interval.total_seconds() / 60) * trade_count)
                    + 100)

                price_data = np.array([10.1] * len(minutes))
                assets = {
                    sid: pd.DataFrame({
                        "open": price_data,
                        "high": price_data,
                        "low": price_data,
                        "close": price_data,
                        "volume": np.array([100] * len(minutes)),
                        "dt": minutes
                    }).set_index("dt")
                }

                write_bcolz_minute_data(
                    env,
                    env.days_in_range(minutes[0], minutes[-1]),
                    tempdir.path,
                    assets
                )

                equity_minute_reader = BcolzMinuteBarReader(tempdir.path)

                data_portal = DataPortal(
                    env,
                    equity_minute_reader=equity_minute_reader,
                )
            else:
                sim_params = factory.create_simulation_parameters(
                    data_frequency="daily"
                )

                days = sim_params.trading_days

                assets = {
                    1: pd.DataFrame({
                        "open": [10.1] * len(days),
                        "high": [10.1] * len(days),
                        "low": [10.1] * len(days),
                        "close": [10.1] * len(days),
                        "volume": [100] * len(days),
                        "day": [day.value for day in days]
                    }, index=days)
                }

                path = os.path.join(tempdir.path, "testdata.bcolz")
                DailyBarWriterFromDataFrames(assets).write(
                    path, days, assets)

                equity_daily_reader = BcolzDailyBarReader(path)

                data_portal = DataPortal(
                    env,
                    equity_daily_reader=equity_daily_reader,
                )

            if "default_slippage" not in params or \
               not params["default_slippage"]:
                slippage_func = FixedSlippage()
            else:
                slippage_func = None

            blotter = Blotter(sim_params.data_frequency, self.env.asset_finder,
                              slippage_func)

            env.write_data(equities_data={
                sid: {
                    "start_date": sim_params.trading_days[0],
                    "end_date": sim_params.trading_days[-1]
                }
            })

            start_date = sim_params.first_open

            if alternate:
                alternator = -1
            else:
                alternator = 1

            tracker = PerformanceTracker(sim_params, self.env, data_portal)

            # replicate what tradesim does by going through every minute or day
            # of the simulation and processing open orders each time
            if sim_params.data_frequency == "minute":
                ticks = minutes
            else:
                ticks = days

            transactions = []

            order_list = []
            order_date = start_date
            for tick in ticks:
                blotter.current_dt = tick
                if tick >= order_date and len(order_list) < order_count:
                    # place an order
                    direction = alternator ** len(order_list)
                    order_id = blotter.order(
                        blotter.asset_finder.retrieve_asset(sid),
                        order_amount * direction,
                        MarketOrder())
                    order_list.append(blotter.orders[order_id])
                    order_date = order_date + order_interval
                    # move after market orders to just after market next
                    # market open.
                    if order_date.hour >= 21:
                        if order_date.minute >= 00:
                            order_date = order_date + timedelta(days=1)
                            order_date = order_date.replace(hour=14, minute=30)
                else:
                    bar_data = BarData(
                        data_portal,
                        lambda: tick,
                        sim_params.data_frequency
                    )
                    txns, _ = blotter.get_transactions(bar_data)
                    for txn in txns:
                        tracker.process_transaction(txn)
                        transactions.append(txn)

            for i in range(order_count):
                order = order_list[i]
                self.assertEqual(order.sid, sid)
                self.assertEqual(order.amount, order_amount * alternator ** i)

            if complete_fill:
                self.assertEqual(len(transactions), len(order_list))

            total_volume = 0
            for i in range(len(transactions)):
                txn = transactions[i]
                total_volume += txn.amount
                if complete_fill:
                    order = order_list[i]
                    self.assertEqual(order.amount, txn.amount)

            self.assertEqual(total_volume, expected_txn_volume)

            self.assertEqual(len(transactions), expected_txn_count)

            cumulative_pos = tracker.position_tracker.positions[sid]
            if total_volume == 0:
                self.assertIsNone(cumulative_pos)
            else:
                self.assertEqual(total_volume, cumulative_pos.amount)

            # the open orders should not contain sid.
            oo = blotter.open_orders
            self.assertNotIn(sid, oo, "Entry is removed when no open orders")
        finally:
            tempdir.cleanup()

    def test_blotter_processes_splits(self):
        blotter = Blotter('daily', self.env.asset_finder,
                          slippage_func=FixedSlippage())

        # set up two open limit orders with very low limit prices,
        # one for sid 1 and one for sid 2
        blotter.order(
            blotter.asset_finder.retrieve_asset(1), 100, LimitOrder(10))
        blotter.order(
            blotter.asset_finder.retrieve_asset(2), 100, LimitOrder(10))

        # send in a split for sid 2
        blotter.process_splits([(2, 0.3333)])

        for sid in [1, 2]:
            order_lists = blotter.open_orders[sid]
            self.assertIsNotNone(order_lists)
            self.assertEqual(1, len(order_lists))

        aapl_order = blotter.open_orders[1][0].to_dict()
        fls_order = blotter.open_orders[2][0].to_dict()

        # make sure the aapl order didn't change
        self.assertEqual(100, aapl_order['amount'])
        self.assertEqual(10, aapl_order['limit'])
        self.assertEqual(1, aapl_order['sid'])

        # make sure the fls order did change
        # to 300 shares at 3.33
        self.assertEqual(300, fls_order['amount'])
        self.assertEqual(3.33, fls_order['limit'])
        self.assertEqual(2, fls_order['sid'])


class TradingEnvironmentTestCase(TestCase):
    """
    Tests for date management utilities in zipline.finance.trading.
    """

    def setUp(self):
        setup_logger(self)

    def tearDown(self):
        teardown_logger(self)

    @classmethod
    def setUpClass(cls):
        cls.env = TradingEnvironment()

    @classmethod
    def tearDownClass(cls):
        del cls.env

    @timed(DEFAULT_TIMEOUT)
    def test_is_trading_day(self):
        # holidays taken from: http://www.nyse.com/press/1191407641943.html
        new_years = datetime(2008, 1, 1, tzinfo=pytz.utc)
        mlk_day = datetime(2008, 1, 21, tzinfo=pytz.utc)
        presidents = datetime(2008, 2, 18, tzinfo=pytz.utc)
        good_friday = datetime(2008, 3, 21, tzinfo=pytz.utc)
        memorial_day = datetime(2008, 5, 26, tzinfo=pytz.utc)
        july_4th = datetime(2008, 7, 4, tzinfo=pytz.utc)
        labor_day = datetime(2008, 9, 1, tzinfo=pytz.utc)
        tgiving = datetime(2008, 11, 27, tzinfo=pytz.utc)
        christmas = datetime(2008, 5, 25, tzinfo=pytz.utc)
        a_saturday = datetime(2008, 8, 2, tzinfo=pytz.utc)
        a_sunday = datetime(2008, 10, 12, tzinfo=pytz.utc)
        holidays = [
            new_years,
            mlk_day,
            presidents,
            good_friday,
            memorial_day,
            july_4th,
            labor_day,
            tgiving,
            christmas,
            a_saturday,
            a_sunday
        ]

        for holiday in holidays:
            self.assertTrue(not self.env.is_trading_day(holiday))

        first_trading_day = datetime(2008, 1, 2, tzinfo=pytz.utc)
        last_trading_day = datetime(2008, 12, 31, tzinfo=pytz.utc)
        workdays = [first_trading_day, last_trading_day]

        for workday in workdays:
            self.assertTrue(self.env.is_trading_day(workday))

    def test_simulation_parameters(self):
        env = SimulationParameters(
            period_start=datetime(2008, 1, 1, tzinfo=pytz.utc),
            period_end=datetime(2008, 12, 31, tzinfo=pytz.utc),
            capital_base=100000,
            env=self.env,
        )

        self.assertTrue(env.last_close.month == 12)
        self.assertTrue(env.last_close.day == 31)

    @timed(DEFAULT_TIMEOUT)
    def test_sim_params_days_in_period(self):

        #     January 2008
        #  Su Mo Tu We Th Fr Sa
        #         1  2  3  4  5
        #   6  7  8  9 10 11 12
        #  13 14 15 16 17 18 19
        #  20 21 22 23 24 25 26
        #  27 28 29 30 31

        params = SimulationParameters(
            period_start=datetime(2007, 12, 31, tzinfo=pytz.utc),
            period_end=datetime(2008, 1, 7, tzinfo=pytz.utc),
            capital_base=100000,
            env=self.env,
        )

        expected_trading_days = (
            datetime(2007, 12, 31, tzinfo=pytz.utc),
            # Skip new years
            # holidays taken from: http://www.nyse.com/press/1191407641943.html
            datetime(2008, 1, 2, tzinfo=pytz.utc),
            datetime(2008, 1, 3, tzinfo=pytz.utc),
            datetime(2008, 1, 4, tzinfo=pytz.utc),
            # Skip Saturday
            # Skip Sunday
            datetime(2008, 1, 7, tzinfo=pytz.utc)
        )

        num_expected_trading_days = 5
        self.assertEquals(num_expected_trading_days, params.days_in_period)
        np.testing.assert_array_equal(expected_trading_days,
                                      params.trading_days.tolist())

    @timed(DEFAULT_TIMEOUT)
    def test_market_minute_window(self):

        #     January 2008
        #  Su Mo Tu We Th Fr Sa
        #         1  2  3  4  5
        #   6  7  8  9 10 11 12
        #  13 14 15 16 17 18 19
        #  20 21 22 23 24 25 26
        #  27 28 29 30 31

        us_east = pytz.timezone('US/Eastern')
        utc = pytz.utc

        # 10:01 AM Eastern on January 7th..
        start = us_east.localize(datetime(2008, 1, 7, 10, 1))
        utc_start = start.astimezone(utc)

        # Get the next 10 minutes
        minutes = self.env.market_minute_window(
            utc_start, 10,
        )
        self.assertEqual(len(minutes), 10)
        for i in range(10):
            self.assertEqual(minutes[i], utc_start + timedelta(minutes=i))

        # Get the previous 10 minutes.
        minutes = self.env.market_minute_window(
            utc_start, 10, step=-1,
        )
        self.assertEqual(len(minutes), 10)
        for i in range(10):
            self.assertEqual(minutes[i], utc_start + timedelta(minutes=-i))

        # Get the next 900 minutes, including utc_start, rolling over into the
        # next two days.
        # Should include:
        # Today:    10:01 AM  ->  4:00 PM  (360 minutes)
        # Tomorrow: 9:31  AM  ->  4:00 PM  (390 minutes, 750 total)
        # Last Day: 9:31  AM  -> 12:00 PM  (150 minutes, 900 total)
        minutes = self.env.market_minute_window(
            utc_start, 900,
        )
        today = self.env.market_minutes_for_day(start)[30:]
        tomorrow = self.env.market_minutes_for_day(
            start + timedelta(days=1)
        )
        last_day = self.env.market_minutes_for_day(
            start + timedelta(days=2))[:150]

        self.assertEqual(len(minutes), 900)
        self.assertEqual(minutes[0], utc_start)
        self.assertTrue(all(today == minutes[:360]))
        self.assertTrue(all(tomorrow == minutes[360:750]))
        self.assertTrue(all(last_day == minutes[750:]))

        # Get the previous 801 minutes, including utc_start, rolling over into
        # Friday the 4th and Thursday the 3rd.
        # Should include:
        # Today:    10:01 AM -> 9:31 AM (31 minutes)
        # Friday:   4:00 PM  -> 9:31 AM (390 minutes, 421 total)
        # Thursday: 4:00 PM  -> 9:41 AM (380 minutes, 801 total)
        minutes = self.env.market_minute_window(
            utc_start, 801, step=-1,
        )

        today = self.env.market_minutes_for_day(start)[30::-1]
        # minus an extra two days from each of these to account for the two
        # weekend days we skipped
        friday = self.env.market_minutes_for_day(
            start + timedelta(days=-3),
        )[::-1]
        thursday = self.env.market_minutes_for_day(
            start + timedelta(days=-4),
        )[:9:-1]

        self.assertEqual(len(minutes), 801)
        self.assertEqual(minutes[0], utc_start)
        self.assertTrue(all(today == minutes[:31]))
        self.assertTrue(all(friday == minutes[31:421]))
        self.assertTrue(all(thursday == minutes[421:]))

    def test_min_date(self):
        min_date = pd.Timestamp('2016-03-04', tz='UTC')
        env = TradingEnvironment(min_date=min_date)

        self.assertGreaterEqual(env.first_trading_day, min_date)
        self.assertGreaterEqual(env.treasury_curves.index[0],
                                min_date)

    def test_max_date(self):
        max_date = pd.Timestamp('2008-08-01', tz='UTC')
        env = TradingEnvironment(max_date=max_date)

        self.assertLessEqual(env.last_trading_day, max_date)
        self.assertLessEqual(env.treasury_curves.index[-1],
                             max_date)<|MERGE_RESOLUTION|>--- conflicted
+++ resolved
@@ -16,15 +16,8 @@
 """
 Tests for the zipline.finance package
 """
-<<<<<<< HEAD
+from datetime import datetime, timedelta
 import os
-import pytz
-
-=======
-from datetime import datetime, timedelta
-import itertools
-import operator
->>>>>>> 71f4e28e
 from unittest import TestCase
 
 
@@ -33,43 +26,27 @@
 import pandas as pd
 import pytz
 from six.moves import range
-<<<<<<< HEAD
 from testfixtures import TempDirectory
 
-import zipline.utils.factory as factory
-
 from zipline.finance.blotter import Blotter
-from zipline.finance.trading import TradingEnvironment
-=======
-
-from zipline.finance.blotter import Blotter
->>>>>>> 71f4e28e
 from zipline.finance.execution import MarketOrder, LimitOrder
 from zipline.finance.trading import TradingEnvironment
 from zipline.finance.performance import PerformanceTracker
 from zipline.finance.trading import SimulationParameters
-from zipline.gens.composites import date_sorted_sources
-import zipline.protocol
-from zipline.protocol import Event, DATASOURCE_TYPE
-from zipline.testing import(
+from zipline.testing import (
     setup_logger,
-    teardown_logger,
-<<<<<<< HEAD
-    write_bcolz_minute_data)
+    teardown_logger
+)
 from zipline.data.us_equity_pricing import BcolzDailyBarReader
 from zipline.data.minute_bars import BcolzMinuteBarReader
 
 from zipline.data.data_portal import DataPortal
 from zipline.finance.slippage import FixedSlippage
 from zipline.protocol import BarData
-
+from zipline.testing.core import write_bcolz_minute_data
 from .utils.daily_bar_writer import DailyBarWriterFromDataFrames
-=======
-    assert_single_position
-)
+
 import zipline.utils.factory as factory
-import zipline.utils.simfactory as simfactory
->>>>>>> 71f4e28e
 
 DEFAULT_TIMEOUT = 15  # seconds
 EXTENDED_TIMEOUT = 90
